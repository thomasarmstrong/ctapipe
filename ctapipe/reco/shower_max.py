--- conflicted
+++ resolved
@@ -35,21 +35,12 @@
             thickness.append(float(line.split()[col_thickness]))
 
         self.atmosphere = Histogram(axisNames=["altitude"])
-<<<<<<< HEAD
-        self.atmosphere.hist = thickness*u.g * u.cm**-2
-        self.atmosphere._binLowerEdges = [np.array(altitude)*u.km]
-
-    def interpolate(self, arg, outlierValue=0.,order=3):
-
-        axis = self.atmosphere.bin_lower_edges[0]
-=======
         self.atmosphere.hist = thickness * u.g * u.cm ** -2
-        self.atmosphere.bin_lower_edges = [np.array(altitude) * u.km]
+        self.atmosphere._binLowerEdges = [np.array(altitude) * u.km]
 
     def interpolate(self, arg, outlierValue=0., order=3):
 
-        axis = self.atmosphere._binLowerEdges[0]
->>>>>>> 1d7692c4
+        axis = self.atmosphere.bin_lower_edges[0]
         bin_u = np.digitize(arg.to(axis.unit), axis)
         bin_l = bin_u - 1
 
@@ -72,13 +63,6 @@
         estimates the height of the shower maximum in the atmosphere
         according to equation (3) in [arXiv:0907.2610v3]
 
-<<<<<<< HEAD
-    def find_shower_max_height(self,energy,h_first_int,gamma_alt):
-        """ estimates the height of the shower maximum in the atmosphere
-            according to equation (3) in [arXiv:0907.2610v3]
-        
-=======
->>>>>>> 1d7692c4
         Parameters:
         -----------
         energy : astropy.Quantity
